<project xmlns="http://maven.apache.org/POM/4.0.0" xmlns:xsi="http://www.w3.org/2001/XMLSchema-instance" xsi:schemaLocation="http://maven.apache.org/POM/4.0.0 http://maven.apache.org/xsd/maven-4.0.0.xsd">

  <modelVersion>4.0.0</modelVersion>
  <name>Zeebe Gateway Protocol Implementation</name>
  <artifactId>zeebe-gateway-protocol-impl</artifactId>
  <packaging>jar</packaging>

  <parent>
    <groupId>io.zeebe</groupId>
    <artifactId>zeebe-parent</artifactId>
<<<<<<< HEAD
    <version>0.24.1-SNAPSHOT</version>
=======
    <version>0.24.2-SNAPSHOT</version>
>>>>>>> 1aa0bf34
    <relativePath>../parent</relativePath>
  </parent>

  <licenses>
    <license>
      <name>Apache License, Version 2.0</name>
      <url>http://www.apache.org/licenses/LICENSE-2.0</url>
    </license>
  </licenses>

  <properties>
    <version.java>8</version.java>
    <license.header>com/mycila/maven/plugin/license/templates/APACHE-2.txt</license.header>
    <proto.dir>${project.build.directory}/proto</proto.dir>
  </properties>

  <dependencies>
    <dependency>
      <groupId>io.zeebe</groupId>
      <artifactId>zeebe-gateway-protocol</artifactId>
    </dependency>

    <dependency>
      <groupId>io.grpc</groupId>
      <artifactId>grpc-api</artifactId>
    </dependency>

    <dependency>
      <groupId>io.grpc</groupId>
      <artifactId>grpc-protobuf</artifactId>
    </dependency>

    <dependency>
      <groupId>io.grpc</groupId>
      <artifactId>grpc-stub</artifactId>
    </dependency>

    <dependency>
      <groupId>com.google.guava</groupId>
      <artifactId>guava</artifactId>
    </dependency>

    <dependency>
      <groupId>com.google.protobuf</groupId>
      <artifactId>protobuf-java</artifactId>
    </dependency>
  </dependencies>

  <build>

    <plugins>
      <plugin>
        <groupId>org.apache.maven.plugins</groupId>
        <artifactId>maven-dependency-plugin</artifactId>
        <executions>
          <execution>
            <!-- ensure that it runs before the protobuf plugin -->
            <phase>initialize</phase>
            <id>unpack proto definition</id>
            <goals>
              <goal>unpack-dependencies</goal>
            </goals>
            <configuration>
              <includeArtifactIds>zeebe-gateway-protocol</includeArtifactIds>
              <outputDirectory>${proto.dir}</outputDirectory>
            </configuration>
          </execution>
        </executions>
      </plugin>

      <plugin>
        <groupId>org.xolstice.maven.plugins</groupId>
        <artifactId>protobuf-maven-plugin</artifactId>
        <configuration>
          <protoSourceRoot>${proto.dir}</protoSourceRoot>
        </configuration>
      </plugin>

    </plugins>
  </build>

  <profiles>
    <profile>
      <id>golang</id>
      <build>
        <plugins>
          <plugin>
            <groupId>org.xolstice.maven.plugins</groupId>
            <artifactId>protobuf-maven-plugin</artifactId>
            <executions>
              <execution>
                <goals>
                  <goal>compile-custom</goal>
                </goals>
                <configuration>
                  <pluginId>go</pluginId>
                  <pluginExecutable>${env.GOPATH}/bin/protoc-gen-go</pluginExecutable>
                  <pluginParameter>plugins=grpc</pluginParameter>

                </configuration>
              </execution>
            </executions>
          </plugin>
          <plugin>
            <artifactId>maven-antrun-plugin</artifactId>
            <executions>
              <execution>
                <id>copy-golang-proto</id>
                <phase>generate-sources</phase>
                <goals>
                  <goal>run</goal>
                </goals>
                <configuration>
                  <tasks>
                    <copy file="${project.build.directory}/generated-sources/protobuf/go/gateway.pb.go" tofile="${maven.multiModuleProjectDirectory}/clients/go/pkg/pb/gateway.pb.go" failonerror="true" />
                  </tasks>
                </configuration>
              </execution>
            </executions>
          </plugin>
        </plugins>
      </build>
    </profile>
  </profiles>

</project>
<|MERGE_RESOLUTION|>--- conflicted
+++ resolved
@@ -8,11 +8,7 @@
   <parent>
     <groupId>io.zeebe</groupId>
     <artifactId>zeebe-parent</artifactId>
-<<<<<<< HEAD
-    <version>0.24.1-SNAPSHOT</version>
-=======
     <version>0.24.2-SNAPSHOT</version>
->>>>>>> 1aa0bf34
     <relativePath>../parent</relativePath>
   </parent>
 
